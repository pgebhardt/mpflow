// fastEIT
//
// Copyright (C) 2013  Patrik Gebhardt
// Contact: patrik.gebhardt@rub.de

#include "fasteit/fasteit.h"
#include "fasteit/model_kernel.h"

// 2.5D model base class
fastEIT::model::Model::Model(
    std::shared_ptr<Mesh> mesh, std::shared_ptr<Electrodes> electrodes,
    std::shared_ptr<source::Source> source, dtype::real sigma_ref,
    dtype::size component_count)
    : mesh_(mesh), electrodes_(electrodes), source_(source), sigma_ref_(sigma_ref),
        component_count_(component_count) {
    // check input
    if (mesh == nullptr) {
        throw std::invalid_argument("fastEIT::model::Model::Model: mesh == nullptr");
    }
    if (electrodes == nullptr) {
        throw std::invalid_argument("fastEIT::model::Model::Model: electrodes == nullptr");
    }
    if (source == nullptr) {
        throw std::invalid_argument("fastEIT::model::Model::Model: electrodes == nullptr");
    }
    if (component_count == 0) {
        throw std::invalid_argument("fastEIT::model::Model::Model: component_count == 0");
    }
    if (this->source()->component_count() != this->component_count()) {
        throw std::invalid_argument(
            "fastEIT::model::Model::Model: source.component_count != component_count");
    }
}

// create 2.5D model
template <
    class basis_function_type
>
fastEIT::Model<basis_function_type>::Model(
    std::shared_ptr<Mesh> mesh, std::shared_ptr<Electrodes> electrodes,
    std::shared_ptr<source::Source> source, dtype::real sigma_ref,
    dtype::size component_count, cublasHandle_t handle, cudaStream_t stream)
    : model::Model(mesh, electrodes, source, sigma_ref, component_count) {
    // check input
    if (handle == nullptr) {
        throw std::invalid_argument("fastEIT::Model::Model: handle == nullptr");
    }

    // create matrices
    this->jacobian_ = std::make_shared<Matrix<dtype::real>>(
        math::roundTo(this->source()->measurement_count(), matrix::block_size) *
        math::roundTo(this->source()->drive_count(), matrix::block_size),
        this->mesh()->elements()->rows(), stream);
    this->elemental_jacobian_matrix_ = std::make_shared<Matrix<dtype::real>>(
        this->mesh()->elements()->rows(),
        math::square(basis_function_type::nodes_per_element), stream);
    for (dtype::index component = 0; component < this->component_count(); ++component) {
        this->potential_.push_back(std::make_shared<Matrix<dtype::real>>(
            this->mesh()->nodes()->rows() + this->electrodes()->count(),
            this->source()->drive_count() + this->source()->measurement_count(), stream));
    }

    // init model
    this->init(handle, stream);

    // init jacobian calculation matrix
    this->initJacobianCalculationMatrix(handle, stream);
}

// init model
template <
    class basis_function_type
>
void fastEIT::Model<basis_function_type>::init(cublasHandle_t handle, cudaStream_t stream) {
    // check input
    if (handle == nullptr) {
        throw std::invalid_argument("fastEIT::Model::init: handle == nullptr");
    }

    // init elemental matrices
    auto common_element_matrix = this->initElementalMatrices(stream);

    // assamble initial system matrices
    auto system_matrix = std::make_shared<Matrix<dtype::real>>(
        this->mesh()->nodes()->rows() + this->electrodes()->count(),
        this->mesh()->nodes()->rows() + this->electrodes()->count(),
        stream);

    // fill s + r + z
    for (dtype::index row = 0; row < this->mesh()->nodes()->rows(); ++row)
    for (dtype::index column = 0; column < this->mesh()->nodes()->rows(); ++column) {
        (*system_matrix)(row, column) = (*common_element_matrix)(row, column);
    }

    // fill w and x
    for (dtype::index node = 0; node < this->mesh()->nodes()->rows(); ++node)
    for (dtype::index electrode = 0; electrode < this->electrodes()->count(); ++electrode) {
        (*system_matrix)(node, electrode + this->mesh()->nodes()->rows()) =
            (*this->source()->w_matrix())(node, electrode);

        (*system_matrix)(electrode + this->mesh()->nodes()->rows(), node) =
            (*this->source()->x_matrix())(electrode, node);
    }

    // fill d matrix
    for (dtype::index electrode = 0; electrode < this->electrodes()->count(); ++electrode) {
        (*system_matrix)(electrode + this->mesh()->nodes()->rows(),
            electrode + this->mesh()->nodes()->rows()) =
            (*this->source()->d_matrix())(electrode, electrode);
    }

    // create sparse matrices
    system_matrix->copyToDevice(stream);
    for (dtype::index component = 0; component < this->component_count(); ++component) {
        this->system_matrices_.push_back(std::make_shared<SparseMatrix<dtype::real>>(
            system_matrix, stream));
    }

    // create gamma
    auto gamma = std::make_shared<Matrix<dtype::real>>(this->mesh()->elements()->rows(), 1, stream);

    // update model
    this->update(gamma, handle, stream);
}

// init elemental matrices
template <
    class basis_function_type
>
std::shared_ptr<fastEIT::Matrix<fastEIT::dtype::real>>
    fastEIT::Model<basis_function_type>::initElementalMatrices(
    cudaStream_t stream) {
    // create intermediate matrices
    std::vector<std::vector<dtype::index>> element_count(
        this->mesh()->nodes()->rows(), std::vector<dtype::index>(
        this->mesh()->nodes()->rows(), 0));
    std::vector<std::vector<std::vector<dtype::index>>> connectivity_matrices;
    std::vector<std::vector<std::vector<dtype::real>>> elemental_s_matrices,
        elemental_r_matrices;

    // fill intermediate connectivity and elemental matrices
    std::vector<std::tuple<dtype::index, std::tuple<dtype::real, dtype::real>>> nodes;
<<<<<<< HEAD
    std::array<std::tuple<dtype::real, dtype::real>, basis_function_type::nodes_per_element> nodes_coordinates;
    std::array<std::shared_ptr<basis_function_type>, basis_function_type::nodes_per_element> basis_functions;
=======
    std::array<std::tuple<dtype::real, dtype::real>,
        basis_function_type::nodes_per_element> nodes_coordinates;
    std::array<std::shared_ptr<basis_function_type>,
        basis_function_type::nodes_per_element> basis_functions;
    dtype::real temp;

>>>>>>> 455aa425
    for (dtype::index element = 0; element < this->mesh()->elements()->rows(); ++element) {
        // get element nodes
        nodes = this->mesh()->elementNodes(element);

        // extract coordinates
        for (dtype::index node = 0; node < basis_function_type::nodes_per_element; ++node) {
            nodes_coordinates[node] = std::get<1>(nodes[node]);
        }

        // calc corresponding basis functions
        for (dtype::index node = 0; node < basis_function_type::nodes_per_element; ++node) {
            basis_functions[node] = std::make_shared<basis_function_type>(
                nodes_coordinates, node);
        }

        // set connectivity and elemental residual matrix elements
        for (dtype::index i = 0; i < basis_function_type::nodes_per_element; i++)
        for (dtype::index j = 0; j < basis_function_type::nodes_per_element; j++) {
            // get current element count and add new intermediate matrices if 
            // neccessary
            auto level = element_count[std::get<0>(nodes[i])][std::get<0>(nodes[j])];
            if (connectivity_matrices.size() <= level) {
                connectivity_matrices.push_back(std::vector<std::vector<dtype::index>>(
                    this->mesh()->nodes()->rows(), std::vector<dtype::index>(
                    this->mesh()->nodes()->rows(), dtype::invalid_index)));
                elemental_s_matrices.push_back(std::vector<std::vector<dtype::real>>(
                    this->mesh()->nodes()->rows(), std::vector<dtype::real>(
                    this->mesh()->nodes()->rows(), 0.0)));
                elemental_r_matrices.push_back(std::vector<std::vector<dtype::real>>(
                    this->mesh()->nodes()->rows(), std::vector<dtype::real>(
                    this->mesh()->nodes()->rows(), 0.0)));
            }

            // set connectivity element
            connectivity_matrices[level][std::get<0>(nodes[i])][std::get<0>(nodes[j])] =
                element;

            // set elemental system element
            elemental_s_matrices[level][std::get<0>(nodes[i])][std::get<0>(nodes[j])] =
                basis_functions[i]->integrateGradientWithBasis(basis_functions[j]);

            // set elemental residual element
            elemental_r_matrices[level][std::get<0>(nodes[i])][std::get<0>(nodes[j])] =
                basis_functions[i]->integrateWithBasis(basis_functions[j]);

            // increment element count
            element_count[std::get<0>(nodes[i])][std::get<0>(nodes[j])]++;
        }
    }

    // determine nodes with common element
    auto common_element_matrix = std::make_shared<Matrix<dtype::real>>(
        this->mesh()->nodes()->rows(), this->mesh()->nodes()->rows(), stream);

    for (dtype::index element = 0; element < this->mesh()->elements()->rows(); ++element) {
        // get nodes for element
        nodes = this->mesh()->elementNodes(element);

        // set system matrix elements
        for (dtype::index i = 0; i < basis_function_type::nodes_per_element; ++i)
        for (dtype::index j = 0; j < basis_function_type::nodes_per_element; ++j) {
            (*common_element_matrix)(std::get<0>(nodes[i]), std::get<0>(nodes[j])) = 1.0f;
        }
    }

    // copy matrix to device
    common_element_matrix->copyToDevice(stream);

    // create sparse matrices
    this->s_matrix_ = std::make_shared<fastEIT::SparseMatrix<dtype::real>>(
        common_element_matrix, stream);
    this->r_matrix_ = std::make_shared<fastEIT::SparseMatrix<dtype::real>>(
        common_element_matrix, stream);

    // create elemental matrices
    this->connectivity_matrix_ = std::make_shared<Matrix<dtype::index>>(
        this->mesh()->nodes()->rows(),
        sparseMatrix::block_size * connectivity_matrices.size(), stream, dtype::invalid_index);
    this->elemental_s_matrix_ = std::make_shared<Matrix<dtype::real>>(this->mesh()->nodes()->rows(),
        sparseMatrix::block_size * elemental_s_matrices.size(), stream);
    this->elemental_r_matrix_ = std::make_shared<Matrix<dtype::real>>(this->mesh()->nodes()->rows(),
        sparseMatrix::block_size * elemental_r_matrices.size(), stream);

    // store all elemental matrices in one matrix for each type in a sparse
    // matrix like format
    auto connectivity_matrix = std::make_shared<Matrix<dtype::index>>(
        this->mesh()->nodes()->rows(), this->mesh()->nodes()->rows(), stream,
        dtype::invalid_index);
    auto elemental_s_matrix = std::make_shared<Matrix<dtype::real>>(
        this->mesh()->nodes()->rows(), this->mesh()->nodes()->rows(), stream);
    auto elemental_r_matrix = std::make_shared<Matrix<dtype::real>>(
        this->mesh()->nodes()->rows(), this->mesh()->nodes()->rows(), stream);
    for (dtype::index i = 0; i < connectivity_matrices.size(); ++i) {
        for (dtype::index row = 0; row < connectivity_matrix->rows(); ++row)
        for (dtype::index column = 0; column < connectivity_matrix->columns(); ++column) {
            (*connectivity_matrix)(row, column) = connectivity_matrices[i][row][column];
            (*elemental_s_matrix)(row, column) = elemental_s_matrices[i][row][column];
            (*elemental_r_matrix)(row, column) = elemental_r_matrices[i][row][column];
        }
        connectivity_matrix->copyToDevice(stream);
        elemental_s_matrix->copyToDevice(stream);
        elemental_r_matrix->copyToDevice(stream);
        cudaStreamSynchronize(stream);

        model::reduceMatrix(connectivity_matrix, this->s_matrix(), i, stream,
            this->connectivity_matrix());
        model::reduceMatrix(elemental_s_matrix, this->s_matrix(), i, stream,
            this->elemental_s_matrix());
        model::reduceMatrix(elemental_r_matrix, this->r_matrix(), i, stream,
            this->elemental_r_matrix());
    }

    return common_element_matrix;
}

// init jacobian calculation matrix
template <
    class basis_function_type
>
void fastEIT::Model<basis_function_type>::initJacobianCalculationMatrix(
    cublasHandle_t handle, cudaStream_t stream) {
    // check input
    if (handle == nullptr) {
        throw std::invalid_argument(
            "fastEIT::Model::initJacobianCalculationMatrix: handle == nullptr");
    }

    // variables
    std::vector<std::tuple<dtype::index, std::tuple<dtype::real, dtype::real>>> nodes;
    std::array<std::tuple<dtype::real, dtype::real>,
       basis_function_type::nodes_per_element> nodes_coordinates;
    std::array<std::shared_ptr<basis_function_type>,
        basis_function_type::nodes_per_element> basis_functions;

    // fill connectivity and elementalJacobianMatrix
    for (dtype::index element = 0; element < this->mesh()->elements()->rows(); ++element) {
        // get element nodes
        nodes = this->mesh()->elementNodes(element);

        // extract nodes coordinates
        for (dtype::index node = 0; node < basis_function_type::nodes_per_element; ++node) {
            nodes_coordinates[node] = std::get<1>(nodes[node]);
        }

        // calc corresponding basis functions
        for (dtype::index node = 0; node < basis_function_type::nodes_per_element; ++node) {
            basis_functions[node] = std::make_shared<basis_function_type>(
                nodes_coordinates, node);
        }

        // fill matrix
        for (dtype::index i = 0; i < basis_function_type::nodes_per_element; ++i) {
            for (dtype::index j = 0; j < basis_function_type::nodes_per_element; ++j) {
                // set elementalJacobianMatrix element
                (*this->elemental_jacobian_matrix())(element, i +
                    j * basis_function_type::nodes_per_element) =
                    basis_functions[i]->integrateGradientWithBasis(basis_functions[j]);
            }
        }
    }

    // upload to device
    this->elemental_jacobian_matrix()->copyToDevice(stream);
}

// calc jacobian
template <
    class basis_function_type
>
std::shared_ptr<fastEIT::Matrix<fastEIT::dtype::real>>
    fastEIT::Model<basis_function_type>::calcJacobian(
    const std::shared_ptr<Matrix<dtype::real>> gamma, cudaStream_t stream) {
    // check input
    if (gamma == nullptr) {
        throw std::invalid_argument("fastEIT::Model::calcJacobian: gamma == nullptr");
    }

    // calc jacobian
    model::calcJacobian<basis_function_type>(
        gamma, this->potential(0), this->mesh()->elements(),
        this->elemental_jacobian_matrix(), this->source()->drive_count(),
        this->source()->measurement_count(), this->sigma_ref(),
        false, stream, this->jacobian());
    for (dtype::index component = 1; component < this->component_count(); ++component) {
        model::calcJacobian<basis_function_type>(
            gamma, this->potential(component), this->mesh()->elements(),
            this->elemental_jacobian_matrix(), this->source()->drive_count(),
            this->source()->measurement_count(), this->sigma_ref(),
            true, stream, this->jacobian());
    }

    // switch sign if current source
    if (this->source()->type() == "current") {
        this->jacobian()->scalarMultiply(-1.0, stream);
    }

    return this->jacobian();
}

// update model
template <
    class basis_function_type
>
void fastEIT::Model<basis_function_type>::update(const std::shared_ptr<Matrix<dtype::real>> gamma,
    cublasHandle_t handle, cudaStream_t stream) {
    // check input
    if (handle == nullptr) {
        throw std::invalid_argument("fastEIT::Model::init: handle == nullptr");
    }

    // update matrices
    model::updateMatrix(this->elemental_s_matrix(), gamma, this->connectivity_matrix(),
        this->sigma_ref(), stream, this->s_matrix());
    model::updateMatrix(this->elemental_r_matrix(), gamma, this->connectivity_matrix(),
        this->sigma_ref(), stream, this->r_matrix());

    // set cublas stream
    cublasSetStream(handle, stream);

    // create system matrices for all harmonics
    dtype::real alpha = 0.0f;
    for (dtype::index component = 0; component < this->component_count(); ++component) {
        // calc alpha
        alpha = math::square(2.0f * component * M_PI / this->mesh()->height());

        // update system matrix
        modelKernel::updateSystemMatrix(this->s_matrix()->data_rows() / matrix::block_size,
            matrix::block_size, stream,
            this->s_matrix()->values(), this->r_matrix()->values(), this->s_matrix()->column_ids(),
            this->source()->z_matrix()->device_data(), this->s_matrix()->density(), alpha,
            this->source()->z_matrix()->data_rows(), this->system_matrix(component)->values());
    }
}

// reduce matrix
template <
    class type
>
void fastEIT::model::reduceMatrix(const std::shared_ptr<Matrix<type>> intermediateMatrix,
    const std::shared_ptr<SparseMatrix<dtype::real>> shape, dtype::index offset,
    cudaStream_t stream, std::shared_ptr<Matrix<type>> matrix) {
    // check input
    if (intermediateMatrix == nullptr) {
        throw std::invalid_argument("fastEIT::model::reduceMatrix: intermediateMatrix == nullptr");
    }
    if (shape == nullptr) {
        throw std::invalid_argument("fastEIT::model::reduceMatrix: shape == nullptr");
    }
    if (matrix == nullptr) {
        throw std::invalid_argument("fastEIT::model::reduceMatrix: matrix == nullptr");
    }

    // block size
    dim3 blocks(matrix->data_rows() / matrix::block_size, 1);
    dim3 threads(matrix::block_size, sparseMatrix::block_size);

    // reduce matrix
    modelKernel::reduceMatrix<type>(blocks, threads, stream,
        intermediateMatrix->device_data(), shape->column_ids(), matrix->data_rows(),
        offset, matrix->device_data());
}

// update matrix
void fastEIT::model::updateMatrix(const std::shared_ptr<Matrix<dtype::real>> elements,
    const std::shared_ptr<Matrix<dtype::real>> gamma,
    const std::shared_ptr<Matrix<dtype::index>> connectivityMatrix,
    dtype::real sigmaRef, cudaStream_t stream,
    std::shared_ptr<SparseMatrix<dtype::real>> matrix) {
    // check input
    if (elements == nullptr) {
        throw std::invalid_argument("fastEIT::model::updateMatrix: elements == nullptr");
    }
    if (gamma == nullptr) {
        throw std::invalid_argument("fastEIT::model::updateMatrix: gamma == nullptr");
    }
    if (connectivityMatrix == nullptr) {
        throw std::invalid_argument("fastEIT::model::updateMatrix: connectivityMatrix == nullptr");
    }
    if (matrix == nullptr) {
        throw std::invalid_argument("fastEIT::model::updateMatrix: matrix == nullptr");
    }

    // dimension
    dim3 threads(matrix::block_size, sparseMatrix::block_size);
    dim3 blocks(matrix->data_rows() / matrix::block_size, 1);

    // execute kernel
    modelKernel::updateMatrix(blocks, threads, stream,
        connectivityMatrix->device_data(), elements->device_data(), gamma->device_data(),
        sigmaRef, connectivityMatrix->data_rows(), connectivityMatrix->data_columns(), matrix->values());
}

// calc jacobian
template <
    class basis_function_type
>
void fastEIT::model::calcJacobian(const std::shared_ptr<Matrix<dtype::real>> gamma,
    const std::shared_ptr<Matrix<dtype::real>> potential,
    const std::shared_ptr<Matrix<dtype::index>> elements,
    const std::shared_ptr<Matrix<dtype::real>> elemental_jacobian_matrix,
    dtype::size drive_count, dtype::size measurment_count, dtype::real sigma_ref,
    bool additiv, cudaStream_t stream, std::shared_ptr<Matrix<dtype::real>> jacobian) {
    // check input
    if (gamma == nullptr) {
        throw std::invalid_argument("fastEIT::model::calcJacobian: gamma == nullptr");
    }
    if (potential == nullptr) {
        throw std::invalid_argument("fastEIT::model::calcJacobian: potential == nullptr");
    }
    if (elements == nullptr) {
        throw std::invalid_argument("fastEIT::model::calcJacobian: elements == nullptr");
    }
    if (elemental_jacobian_matrix == nullptr) {
        throw std::invalid_argument(
        "fastEIT::model::calcJacobian: elemental_jacobian_matrix == nullptr");
    }
    if (jacobian == nullptr) {
        throw std::invalid_argument("fastEIT::model::calcJacobian: jacobian == nullptr");
    }

    // dimension
    dim3 blocks(jacobian->data_rows() / matrix::block_size,
        jacobian->data_columns() / matrix::block_size);
    dim3 threads(matrix::block_size, matrix::block_size);

    // calc jacobian
    modelKernel::calcJacobian<basis_function_type::nodes_per_element>(blocks, threads, stream,
        potential->device_data(), &potential->device_data()[drive_count * potential->data_rows()],
        elements->device_data(), elemental_jacobian_matrix->device_data(),
        gamma->device_data(), sigma_ref, jacobian->data_rows(), jacobian->data_columns(),
        potential->data_rows(), elements->rows(), drive_count, measurment_count, additiv,
        jacobian->device_data());
}

// specialisation
template void fastEIT::model::reduceMatrix<fastEIT::dtype::real>(
    const std::shared_ptr<Matrix<fastEIT::dtype::real>>,
    const std::shared_ptr<SparseMatrix<dtype::real>>, fastEIT::dtype::index, cudaStream_t,
    std::shared_ptr<Matrix<fastEIT::dtype::real>>);
template void fastEIT::model::reduceMatrix<fastEIT::dtype::index>(
    const std::shared_ptr<Matrix<fastEIT::dtype::index>>,
    const std::shared_ptr<SparseMatrix<dtype::real>>, fastEIT::dtype::index, cudaStream_t,
    std::shared_ptr<Matrix<fastEIT::dtype::index>>);

template void fastEIT::model::calcJacobian<fastEIT::basis::Linear>(
    const std::shared_ptr<Matrix<dtype::real>>, const std::shared_ptr<Matrix<dtype::real>>,
    const std::shared_ptr<Matrix<dtype::index>>, const std::shared_ptr<Matrix<dtype::real>>,
    dtype::size, dtype::size, dtype::real, bool, cudaStream_t, std::shared_ptr<Matrix<dtype::real>>);
template void fastEIT::model::calcJacobian<fastEIT::basis::Quadratic>(
    const std::shared_ptr<Matrix<dtype::real>>, const std::shared_ptr<Matrix<dtype::real>>,
    const std::shared_ptr<Matrix<dtype::index>>, const std::shared_ptr<Matrix<dtype::real>>,
    dtype::size, dtype::size, dtype::real, bool, cudaStream_t, std::shared_ptr<Matrix<dtype::real>>);

template class fastEIT::Model<fastEIT::basis::Linear>;
template class fastEIT::Model<fastEIT::basis::Quadratic>;<|MERGE_RESOLUTION|>--- conflicted
+++ resolved
@@ -140,17 +140,10 @@
 
     // fill intermediate connectivity and elemental matrices
     std::vector<std::tuple<dtype::index, std::tuple<dtype::real, dtype::real>>> nodes;
-<<<<<<< HEAD
-    std::array<std::tuple<dtype::real, dtype::real>, basis_function_type::nodes_per_element> nodes_coordinates;
-    std::array<std::shared_ptr<basis_function_type>, basis_function_type::nodes_per_element> basis_functions;
-=======
     std::array<std::tuple<dtype::real, dtype::real>,
         basis_function_type::nodes_per_element> nodes_coordinates;
     std::array<std::shared_ptr<basis_function_type>,
         basis_function_type::nodes_per_element> basis_functions;
-    dtype::real temp;
-
->>>>>>> 455aa425
     for (dtype::index element = 0; element < this->mesh()->elements()->rows(); ++element) {
         // get element nodes
         nodes = this->mesh()->elementNodes(element);
